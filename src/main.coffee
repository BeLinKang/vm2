version = process.versions.node.split '.'
if parseInt(version[0]) is 0 and parseInt(version[1]) < 11
	throw new Error "vm2 requires Node.js version 0.11+ or io.js 1.0+ (current version: #{process.versions.node})"

fs = require 'fs'
vm = require 'vm'
pa = require 'path'
ut = require 'util'
{EventEmitter} = require 'events'

sb = fs.readFileSync "#{__dirname}/sandbox.js", "utf8"
cf = fs.readFileSync "#{__dirname}/contextify.js", "utf8"

AVAILABLE_NATIVE_MODULES = [
	'assert',
	'buffer',
	'child_process',
	'constants',
	'crypto', 'tls', 
	'dgram', 'dns', 'http', 'https', 'net', 'querystring', 'url',
	'domain',
	'events', 
	'fs', 'path', 
	'os',
	'punycode',
	'stream',
	'string_decoder',
	'timers',
	'tty', 
	'util', 'sys',
	'vm',
	'zlib'
]

###
Prepare value for contextification.

@property {Object} value Value to prepare.
@return {Object} Prepared value.

@private
###

_prepareContextify = (value) ->
	if typeof value is 'object'
		if value is null then return value
		if value instanceof String then return String value
		if value instanceof Number then return Number value
		if value instanceof Boolean then return Boolean value
		if value instanceof Array then return (_prepareContextify i for i in value)
		if value instanceof Error then return value
		if value instanceof Date then return value
		if value instanceof RegExp then return value
		if value instanceof Buffer then return value
		
		o = {}
		for key in Object.getOwnPropertyNames value
			desc = Object.getOwnPropertyDescriptor value, key
			desc.value = _prepareContextify desc.value if desc.value?
			Object.defineProperty o, key, desc
		
		return o

	else
		value

_compileToJS = (code, language) ->
	switch language
		when 'coffeescript', 'coffee-script', 'cs', 'text/coffeescript'
			return require('coffee-script').compile code, {header: false, bare: true}
		
		when 'javascript', 'java-script', 'js', 'text/javascript'
			return code
		
		else
			throw new VMError "Unsupported language '#{language}'."

###
Class VM.

@property {Boolean} running True if VM was initialized.
@property {Object} options VM options.
@property {Object} context VM's context.
###

class VM extends EventEmitter
	running: false
	options: null
	context: null
	
	###
	Create VM instance.
	
	@param {Object} [options] VM options.
	@return {VM}
	###
	
	constructor: (options = {}) ->
		# defaults
		@options =
			timeout: options.timeout ? undefined
			sandbox: options.sandbox ? null
			language: options.language ? 'javascript'
	
	###
	Run the code in VM.
	
	@param {String} code Code to run.
	@return {*} Result of executed code.
	###
	
	run: (code) ->
		'use strict'

		if @options.language isnt 'javascript'
			code = _compileToJS code, @options.language
		
		if @running
			script = new vm.Script code,
				filename: "vm"
				displayErrors: false
				
			return script.runInContext @context,
				filename: "vm"
				displayErrors: false
				timeout: @options.timeout
		
		@context = vm.createContext()
		contextify = vm.runInContext("(function(require) { #{cf} \n})", @context, {filename: "contextify.js", displayErrors: false}).call @context, require
		
		# prepare global sandbox
		if @options.sandbox
			unless typeof @options.sandbox is 'object'
				throw new VMError "Sandbox must be object"
			
			for name, value of @options.sandbox
				contextify _prepareContextify(value), name
		
		script = new vm.Script code,
			filename: "vm"
			displayErrors: false
		
		# run script
		@running = true
		script.runInContext @context,
			filename: "vm"
			displayErrors: false
			timeout: @options.timeout
		
###
Class NodeVM.

@property {Object} cache Cache of loaded modules.
@property {Object} natives Cache of native modules.
@property {Object} module Pointer to main module.
@property {Function} proxy Proxy used by `call` method to securely call methods in VM.
###

class NodeVM extends VM
	cache: null
	natives: null # cache of native modules
	module: null
	proxy: null
	
	###
	Create NodeVM instance.
	
	Unlike VM, NodeVM lets you use require same way like in regular node.
	
	@param {Object} [options] VM options.
	@return {NodeVM}
	###
	
	constructor: (options = {}) ->
		#@cache is initialized inside vm's context (security reasons)
		@natives = {}
		
		# defaults
		@options =
			sandbox: options.sandbox ? null
			console: options.console ? 'inherit'
			require: options.require ? false
			language: options.language ? 'javascript'
			requireExternal: options.requireExternal ? false
			requireNative: {}
<<<<<<< HEAD
			useStrict: options.useStrict ? true
=======
			requireOnlyInPath : options.requireOnlyInPath ? false
>>>>>>> 20434804

		# convert array of modules to collection to speed things up
		if options.requireNative
			if Array.isArray options.requireNative
				@options.requireNative[mod] = true for mod in options.requireNative when mod in AVAILABLE_NATIVE_MODULES
			
		else
			# by default, add all available native modules
			@options.requireNative[mod] = true for mod in AVAILABLE_NATIVE_MODULES
	
	###
	Securely call method in VM. All arguments except functions are cloned during the process to prevent context leak. Functions are wrapped to secure closures. 
	
	Buffers are copied!
	
	IMPORTANT: Method doesn't check for circular objects! If you send circular structure as an argument, you process will stuck in infinite loop.
	
	@param {Function} method Method to execute.
	@param {...*} argument Arguments.
	@return {*} Return value of executed method.
	###
	
	call: (method) ->
		'use strict'
		
		unless @running
			throw new VMError "VM is not running"
		
		if typeof method is 'function'
			return @proxy arguments...

		else
			throw new VMError "Unrecognized method type"
	
	###
	Run the code in NodeVM. 
	
	First time you run this method, code is executed same way like in node's regular `require` - it's executed with `module`, `require`, `exports`, `__dirname`, `__filename` variables and expect result in `module.exports'.
	
	@param {String} code Code to run.
	@param {String} [filename] Filename that shows up in any stack traces produced from this script.
	@return {*} Result of executed code.
	###
	
	run: (code, filename) ->
		'use strict'
		
		if global.isVM
			throw new VMError "You can't nest VMs"
		
		if @options.language isnt 'javascript'
			code = _compileToJS code, @options.language

		if filename
			filename = pa.resolve filename
			dirname = pa.dirname filename
		
		else
			filename = null
			dirname = null

		if @running
			script = new vm.Script code,
				filename: filename ? "vm"
				displayErrors: false
				
			return script.runInContext @context,
				filename: filename ? "vm"
				displayErrors: false

		# objects to be transfered to vm
		parent =
			require: require
			process: process
			console: console
			setTimeout: setTimeout
			setInterval: setInterval
			setImmediate: setImmediate
			clearTimeout: clearTimeout
			clearInterval: clearInterval
			clearImmediate: clearImmediate
		
		if global.DTRACE_HTTP_SERVER_RESPONSE
			parent.DTRACE_HTTP_SERVER_RESPONSE = global.DTRACE_HTTP_SERVER_RESPONSE
			parent.DTRACE_HTTP_SERVER_REQUEST = global.DTRACE_HTTP_SERVER_REQUEST
			parent.DTRACE_HTTP_CLIENT_RESPONSE = global.DTRACE_HTTP_CLIENT_RESPONSE
			parent.DTRACE_HTTP_CLIENT_REQUEST = global.DTRACE_HTTP_CLIENT_REQUEST
			parent.DTRACE_NET_STREAM_END = global.DTRACE_NET_STREAM_END
			parent.DTRACE_NET_SERVER_CONNECTION = global.DTRACE_NET_SERVER_CONNECTION
			parent.DTRACE_NET_SOCKET_READ = global.DTRACE_NET_SOCKET_READ
			parent.DTRACE_NET_SOCKET_WRITE = global.DTRACE_NET_SOCKET_WRITE
		
		if global.COUNTER_NET_SERVER_CONNECTION
			parent.COUNTER_NET_SERVER_CONNECTION = global.COUNTER_NET_SERVER_CONNECTION
			parent.COUNTER_NET_SERVER_CONNECTION_CLOSE = global.COUNTER_NET_SERVER_CONNECTION_CLOSE
			parent.COUNTER_HTTP_SERVER_REQUEST = global.COUNTER_HTTP_SERVER_REQUEST
			parent.COUNTER_HTTP_SERVER_RESPONSE = global.COUNTER_HTTP_SERVER_RESPONSE
			parent.COUNTER_HTTP_CLIENT_REQUEST = global.COUNTER_HTTP_CLIENT_REQUEST
			parent.COUNTER_HTTP_CLIENT_RESPONSE = global.COUNTER_HTTP_CLIENT_RESPONSE
		
		@context = vm.createContext()
		contextify = vm.runInContext("(function(require) { #{cf} \n})", @context, {filename: "contextify.js", displayErrors: false}).call @context, require
		
		closure = vm.runInContext "(function (vm, parent, contextify, __dirname, __filename) { #{sb} \n})", @context,
			filename: "sandbox.js"
			displayErrors: false
		
		{@cache, @module, @proxy} = closure.call @context, @, parent, contextify, dirname, filename
		@cache[filename] = @module
		
		# prepare global sandbox
		if @options.sandbox
			unless typeof @options.sandbox is 'object'
				throw new VMError "Sandbox must be object"
			
			for name, value of @options.sandbox
				contextify _prepareContextify(value), name

		# run script
		@running = true
		script = new vm.Script "(function (exports, require, module, __filename, __dirname) { #{code} \n})",
			filename: filename ? "vm"
			displayErrors: false
			
		closure = script.runInContext @context,
			filename: filename ? "vm"
			displayErrors: false

		closure.call @context, @module.exports, @module.require, @module, filename, dirname

		@module.exports

	###
	Create NodeVM and run code inside it.
	
	@param {String} script Javascript code.
	@param {String} [filename] File name (used in stack traces only).
	@param {Object} [options] VM options.
	@return {NodeVM} VM.
	###
	
	@code: (script, filename, options) ->
		if filename?
			if typeof filename is 'object'
				options = filename
				filename = null
			
			else if typeof filename is 'string'
				filename = pa.resolve filename
			
			else
				console.log arguments
				throw new VMError "Invalid arguments"
		
		if arguments.length > 3
			throw new VMError "Invalid number of arguments"
		
		_vm = new NodeVM options
		_vm.run script, filename
		_vm
	
	###
	Create NodeVM and run script from file inside it.
	
	@param {String} [filename] File name (used in stack traces only).
	@param {Object} [options] VM options.
	@return {NodeVM} VM.
	###
	
	@file: (filename, options) ->
		_vm = new NodeVM options
		filename = pa.resolve filename
		
		unless fs.existsSync filename
			throw new VMError "Script '#{filename}' not found"
		
		if fs.statSync(filename).isDirectory()
			throw new VMError "Script must be file, got directory"

		_vm.run fs.readFileSync(filename, 'utf8'), filename
		_vm

###
VMError.

@param {String} message Error message.

@class
@extends {Error}
@property {String} stack Call stack.
@property {String} message Error message.
###

class VMError extends Error
	constructor: (message) ->
		@name = @constructor.name
		@message = message
		
		super()
		Error.captureStackTrace @, @constructor

module.exports.VM = VM
module.exports.NodeVM = NodeVM
module.exports.VMError = VMError<|MERGE_RESOLUTION|>--- conflicted
+++ resolved
@@ -183,11 +183,8 @@
 			language: options.language ? 'javascript'
 			requireExternal: options.requireExternal ? false
 			requireNative: {}
-<<<<<<< HEAD
+			requireRoot : options.requireRoot ? false
 			useStrict: options.useStrict ? true
-=======
-			requireOnlyInPath : options.requireOnlyInPath ? false
->>>>>>> 20434804
 
 		# convert array of modules to collection to speed things up
 		if options.requireNative
