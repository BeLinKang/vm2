--- conflicted
+++ resolved
@@ -243,24 +243,14 @@
 
 		// defaults
 		this.options = {
-<<<<<<< HEAD
-			sandbox: options.sandbox != null ? options.sandbox : null,
-			console: options.console != null ? options.console : 'inherit',
-			require: options.require != null ? options.require : false,
-			compiler: options.compiler != null ? options.compiler : 'javascript',
-			require: options.require != null ? options.require : false,
-			nesting: options.nesting != null ? options.nesting : false,
-			wrapper: options.wrapper != null ? options.wrapper : 'commonjs',
-			sourceExtensions: options.sourceExtensions != null ? options.sourceExtensions : ['js']
-=======
 			sandbox: options.sandbox,
 			console: options.console || 'inherit',
 			require: options.require || false,
 			compiler: options.compiler || 'javascript',
 			require: options.require || false,
 			nesting: options.nesting || false,
-			wrapper: options.wrapper || 'commonjs'
->>>>>>> fa39b68c
+			wrapper: options.wrapper || 'commonjs',
+      sourceExtensions: options.sourceExtensions || ['js']
 		};
 
 		const host = {
