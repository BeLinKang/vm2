--- conflicted
+++ resolved
@@ -206,20 +206,15 @@
 	}
 
 	loadJS(vm, mod, filename) {
-<<<<<<< HEAD
-		const script = this.readScript(filename);
-		vm.run(script, {filename, strict: this.isStrict(filename), module: mod, wrapper: 'none', dirname: mod.path});
-=======
 		filename = this.pathResolve(filename);
 		this.checkAccess(mod, filename);
 		if (this.pathContext(filename, 'js') !== 'host') {
 			const script = this.readScript(filename);
-			vm.run(script, {filename, strict: this.strict, module: mod, wrapper: 'none', dirname: mod.path});
+			vm.run(script, {filename, strict: this.isStrict(filename), module: mod, wrapper: 'none', dirname: mod.path});
 		} else {
 			const m = this.hostRequire(filename);
 			mod.exports = vm.readonly(m);
 		}
->>>>>>> 4d662e34
 	}
 
 	loadJSON(vm, mod, filename) {
@@ -228,19 +223,15 @@
 	}
 
 	loadNode(vm, mod, filename) {
-<<<<<<< HEAD
-		throw new VMError('Native modules can be required only with context set to \'host\'.');
-	}
-
-	customResolve(x, path, extList) {
-		return undefined;
-=======
 		filename = this.pathResolve(filename);
 		this.checkAccess(mod, filename);
 		if (this.pathContext(filename, 'node') !== 'host') throw new VMError('Native modules can be required only with context set to \'host\'.');
 		const m = this.hostRequire(filename);
 		mod.exports = vm.readonly(m);
->>>>>>> 4d662e34
+	}
+
+	customResolve(x, path, extList) {
+		return undefined;
 	}
 
 	// require(X) from module at path Y
