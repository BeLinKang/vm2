--- conflicted
+++ resolved
@@ -317,14 +317,10 @@
 					try {
 						const { external, transitive } = _parseExternalOptions(externalObj);
 
-<<<<<<< HEAD
-						isWhitelisted = external.some(ext => match(ext, moduleName)) || (transitive && parentAllowsTransitive);
+						isWhitelisted = external.some(ext => host.helpers.match(ext, moduleName)) || (transitive && parentAllowsTransitive);
 					} catch (e) {
 						throw Contextify.value(e);
 					}
-=======
-					const isWhitelisted = external.some(ext => host.helpers.match(ext, moduleName)) || (transitive && parentAllowsTransitive);
->>>>>>> a2cd962f
 					if (!isWhitelisted) {
 						throw new VMError(`The module '${moduleName}' is not whitelisted in VM.`, 'EDENIED');
 					}
