--- conflicted
+++ resolved
@@ -127,13 +127,9 @@
 * `compiler` - `javascript` (default) or `coffeescript` or custom compiler function (which receives the code, and it's filepath). The library expects you to have coffee-script pre-installed if the compiler is set to `coffeescript`.
 * `sourceExtensions` - Array of file extensions to treat as source code (default: `['js']`).
 * `require` - `true` or object to enable `require` method (default: `false`).
-<<<<<<< HEAD
-* `require.external` - `true` or an array of allowed external modules (default: `false`). Also supports wildcards, so specifying `['@scope/*-ver-??]`, for instance, will allow using all modules having a name of the form `@scope/something-ver-aa`, `@scope/other-ver-11`, etc.
-=======
 * `require.external` - `true`, an array of allowed external modules or an object (default: `false`).
-* `require.external.modules` - Array of allowed external modules.
+* `require.external.modules` - Array of allowed external modules. Also supports wildcards, so specifying `['@scope/*-ver-??]`, for instance, will allow using all modules having a name of the form `@scope/something-ver-aa`, `@scope/other-ver-11`, etc.
 * `require.external.transitive` - Boolean which indicates if transitive dependencies of external modules are allowed. (default: `false`).
->>>>>>> c44a7649
 * `require.builtin` - Array of allowed builtin modules, accepts ["*"] for all (default: none).
 * `require.root` - Restricted path(s) where local modules can be required (default: every path).
 * `require.mock` - Collection of mock modules (both external or builtin).
